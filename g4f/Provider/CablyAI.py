--- conflicted
+++ resolved
@@ -13,16 +13,7 @@
 class CablyAI(AsyncGeneratorProvider, ProviderModelMixin):
     label = "CablyAI"
     url = "https://cablyai.com"
-<<<<<<< HEAD
     login_url = url
-    needs_auth = False
-    api_base = "https://cablyai.com/v1"
-    working = True
-
-    default_model = "o3-mini-low"
-    fallback_models = [default_model, "Cably-80B"]
-    model_aliases = {"cably-80b": "Cably-80B"}
-=======
     api_endpoint = "https://cablyai.com/v1/chat/completions"
     api_key = "sk-your-openai-api-key"
     
@@ -34,7 +25,7 @@
     
     default_model = 'gpt-4o-mini'
     reasoning_models = ['deepseek-r1-uncensored']
-    models = [
+    fallback_models = [
         default_model,
         'searchgpt',
         'llama-3.1-8b-instruct',
@@ -49,7 +40,6 @@
         "llama-3.1-8b": "llama-3.1-8b-instruct",
         "deepseek-r1": "deepseek-r1-uncensored",
     }
->>>>>>> fff1ce44
 
     @classmethod
     async def create_async_generator(
